--- conflicted
+++ resolved
@@ -31,20 +31,6 @@
 
 async def async_setup_entry(hass: HomeAssistant, entry: ConfigEntry) -> bool:
     """Set up Public Transport Victoria from a config entry."""
-<<<<<<< HEAD
-    connector = Connector(
-        hass,
-        entry.data[CONF_ID],
-        entry.data[CONF_API_KEY],
-        entry.data[CONF_ROUTE_TYPE],
-        entry.data[CONF_ROUTE],
-        entry.data[CONF_DIRECTION],
-        entry.data[CONF_STOP],
-        entry.data[CONF_ROUTE_TYPE_NAME],
-        entry.data[CONF_ROUTE_NAME],
-        entry.data[CONF_DIRECTION_NAME],
-        entry.data[CONF_STOP_NAME],
-=======
     connector = Connector(hass,
                           entry.data[CONF_ID],
                           entry.data[CONF_API_KEY],
@@ -58,7 +44,6 @@
                           entry.data[CONF_DIRECTION_NAME],
                           entry.data[CONF_STOP_NAME],
                           entry.data[CONF_DESTINATION_STOP_NAME],
->>>>>>> 115f75c0
     )
     await connector._init()
 
